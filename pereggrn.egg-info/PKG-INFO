--- conflicted
+++ resolved
@@ -16,15 +16,9 @@
 
 ### Usage
 
-<<<<<<< HEAD
-Consult `pereggrn -h`, or the [how-to recipes](https://github.com/ekernf01/perturbation_benchmarking/blob/main/docs/how_to.md), or the [full reference](https://github.com/ekernf01/perturbation_benchmarking/blob/main/docs/reference.md).
-
-In brief: pereggrn will look for a `metadata.json` that describes what data to load, how to do the train-test split(s), what network(s) to test, how many genes to include, hyperparameter(s) to use, and tons of other information about the experiment. It will load in data and networks, split the data, train models, make predictions, and score the predictions. The main outputs are full expression forecasts, evaluation results, and a small table describing the different conditions included in the experiment.
-=======
 Consult `pereggrn -h`, or the [how-to recipes](https://github.com/ekernf01/pereggrn/blob/main/docs/how_to.md), or the [full reference](https://github.com/ekernf01/pereggrn/blob/main/docs/reference.md).
 
 In brief: pereggrn will look for a `metadata.json` that describes what data to load, how to do the train-test split(s), what network(s) to test, how many genes to include, hyperparameter(s) to use, and other information about the experiment. It will load in data and networks, split the data, train models, make predictions, and score the predictions. The main outputs are full expression forecasts, evaluation results, and a small table describing the different conditions included in the experiment.
->>>>>>> 68f0d25f
 
 ### Installation
 
