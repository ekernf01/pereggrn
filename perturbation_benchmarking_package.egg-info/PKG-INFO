Metadata-Version: 2.1
Name: perturbation-benchmarking-package
Version: 0.0.1
Summary: Systematic benchmarking of in silico genetic perturbations
Home-page: https://github.com/ekernf01/perturbation_benchmarking_package
Author: Eric Kernfeld
Author-email: eric.kern13@gmail.com
Requires-Python: >=3.7
Description-Content-Type: text/markdown

### Benchmarking and evaluation tools

This repo contains software that generated our benchmarking results. For more info on this project, see the [benchmarking results repo](https://github.com/ekernf01/perturbation_benchmarking).

### Installation

Just this package:

`pip install 'perturbation_benchmarking_package @ git+https://github.com/ekernf01/perturbation_benchmarking_package.git'`

With our other related packages:

```bash
for p in load_networks load_perturbations ggrn_backend2 ggrn perturbation_benchmarking_package geneformer_embeddings
do
    pip install ${p} @ http://github.com/ekernf01/${p}
done
<<<<<<< HEAD
```
=======
```
>>>>>>> 44166ac9
<|MERGE_RESOLUTION|>--- conflicted
+++ resolved
@@ -14,6 +14,7 @@
 
 ### Installation
 
+
 Just this package:
 
 `pip install 'perturbation_benchmarking_package @ git+https://github.com/ekernf01/perturbation_benchmarking_package.git'`
@@ -25,8 +26,4 @@
 do
     pip install ${p} @ http://github.com/ekernf01/${p}
 done
-<<<<<<< HEAD
 ```
-=======
-```
->>>>>>> 44166ac9
